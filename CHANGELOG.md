--- conflicted
+++ resolved
@@ -1,13 +1,5 @@
 # elastic-apm-http-client changelog
 
-<<<<<<< HEAD
-## Unreleased
-
-- Add the `freeSocketTimeout` option, with a default of 4000 (ms), and switch
-  from Node.js's core `http.Agent` to the [agentkeepalive package](https://github.com/node-modules/agentkeepalive)
-  to fix ECONNRESET issues with HTTP Keep-Alive usage talking to APM Server
-  (https://github.com/elastic/apm-agent-nodejs/issues/2594).
-=======
 ## v11.0.0
 
 - Add support for coordinating data flushing in an AWS Lambda environment. The
@@ -26,7 +18,11 @@
   depend on `^10.4.0`. If this were released as another 10.x, then usage of
   current elastic-apm-node with this version of the client would break
   behavior in a Lambda environment.
->>>>>>> 95d7622a
+
+- Add the `freeSocketTimeout` option, with a default of 4000 (ms), and switch
+  from Node.js's core `http.Agent` to the [agentkeepalive package](https://github.com/node-modules/agentkeepalive)
+  to fix ECONNRESET issues with HTTP Keep-Alive usage talking to APM Server
+  (https://github.com/elastic/apm-agent-nodejs/issues/2594).
 
 ## v10.4.0
 
